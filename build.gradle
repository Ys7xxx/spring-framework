plugins {
	id 'io.spring.dependency-management' version '1.0.11.RELEASE' apply false
	id 'io.spring.nohttp' version '0.0.10'
	id "io.freefair.aspectj" version '6.3.0' apply false
	id 'org.jetbrains.dokka' version '1.6.0' apply false
	id 'org.jetbrains.kotlin.jvm' version '1.6.10' apply false
	id "org.jetbrains.kotlin.plugin.serialization" version '1.6.10' apply false
	id 'org.asciidoctor.jvm.convert' version '3.3.2'
	id 'org.asciidoctor.jvm.pdf' version '3.3.2'
	id "org.unbroken-dome.xjc" version '2.0.0' apply false
	id "com.github.ben-manes.versions" version '0.39.0'
	id "com.github.johnrengelman.shadow" version '7.0.0' apply false
	id 'de.undercouch.download' version '4.1.2'
	id "me.champeau.jmh" version "0.6.6" apply false
}

ext {
	moduleProjects = subprojects.findAll { it.name.startsWith("spring-") }
	javaProjects = subprojects - project(":framework-bom")
	withoutJclOverSlf4j = {
		exclude group: "org.slf4j", name: "jcl-over-slf4j"
	}
}

configure(allprojects) { project ->
	apply plugin: "io.spring.dependency-management"

	dependencyManagement {
		imports {
			mavenBom "com.fasterxml.jackson:jackson-bom:2.13.0"
			mavenBom "io.netty:netty-bom:4.1.72.Final"
			mavenBom "io.projectreactor:reactor-bom:2020.0.15-SNAPSHOT"
			mavenBom "io.r2dbc:r2dbc-bom:Arabba-SR11"
			mavenBom "io.rsocket:rsocket-bom:1.1.1"
			mavenBom "org.eclipse.jetty:jetty-bom:11.0.7"
			mavenBom "org.jetbrains.kotlin:kotlin-bom:1.6.10"
			mavenBom "org.jetbrains.kotlinx:kotlinx-coroutines-bom:1.6.0"
			mavenBom "org.jetbrains.kotlinx:kotlinx-serialization-bom:1.3.2"
			mavenBom "org.junit:junit-bom:5.8.2"
		}
		dependencies {
			dependencySet(group: 'org.apache.logging.log4j', version: '2.17.1') {
				entry 'log4j-api'
				entry 'log4j-core'
				entry 'log4j-jul'
				entry 'log4j-slf4j-impl'
			}
			dependency "org.slf4j:slf4j-api:1.7.32"
			dependency("com.google.code.findbugs:findbugs:3.0.1") {
				exclude group: "dom4j", name: "dom4j"
			}
			dependency "com.google.code.findbugs:jsr305:3.0.2"

			dependencySet(group: 'org.aspectj', version: '1.9.8.RC3') {
				entry 'aspectjrt'
				entry 'aspectjtools'
				entry 'aspectjweaver'
			}
			dependencySet(group: 'org.codehaus.groovy', version: '3.0.9') {
				entry 'groovy'
				entry 'groovy-jsr223'
				entry 'groovy-templates'  // requires findbugs for warning-free compilation
				entry 'groovy-test'
				entry 'groovy-xml'
			}

			dependency "io.reactivex.rxjava3:rxjava:3.1.3"
			dependency "io.smallrye.reactive:mutiny:1.2.0"
			dependency "io.projectreactor.tools:blockhound:1.0.6.RELEASE"

			dependency "com.fasterxml:aalto-xml:1.3.0"
			dependency("com.fasterxml.woodstox:woodstox-core:6.2.7") {
				exclude group: "stax", name: "stax-api"
			}
			dependency "com.google.code.gson:gson:2.8.9"
			dependency "com.google.protobuf:protobuf-java-util:3.19.1"
			dependency "com.googlecode.protobuf-java-format:protobuf-java-format:1.4"
			dependency("com.thoughtworks.xstream:xstream:1.4.18") {
				exclude group: "xpp3", name: "xpp3_min"
				exclude group: "xmlpull", name: "xmlpull"
			}
			dependency "org.eclipse:yasson:2.0.3"
			dependency("org.codehaus.jettison:jettison:1.3.8") {
				exclude group: "stax", name: "stax-api"
			}
			dependency "org.ogce:xpp3:1.1.6"
			dependency "org.yaml:snakeyaml:1.30"

<<<<<<< HEAD
			dependency "com.h2database:h2:1.4.200"
			dependency "com.github.ben-manes.caffeine:caffeine:3.0.5"
=======
			dependency "com.h2database:h2:2.0.206"
			dependency "com.github.ben-manes.caffeine:caffeine:2.9.3"
>>>>>>> 54bdab45
			dependency "com.github.librepdf:openpdf:1.3.26"
			dependency "com.rometools:rome:1.16.0"
			dependency "commons-io:commons-io:2.11.0"
			dependency "io.vavr:vavr:0.10.4"
			dependency "net.sf.jopt-simple:jopt-simple:5.0.4"
			dependencySet(group: 'org.apache.activemq', version: '5.16.2') {
				entry 'activemq-broker'
				entry('activemq-kahadb-store') {
					exclude group: "org.springframework", name: "spring-context"
				}
				entry 'activemq-stomp'
			}
			dependency "org.apache.commons:commons-pool2:2.9.0"
			dependencySet(group: 'org.apache.derby', version: '10.14.2.0') {
				entry 'derby'
				entry 'derbyclient'
			}
			dependency "org.apache.poi:poi-ooxml:5.1.0"
			dependency "org.apache-extras.beanshell:bsh:2.0b6"
			dependency "org.freemarker:freemarker:2.3.31"
			dependency "org.hsqldb:hsqldb:2.5.2"
			dependency "org.quartz-scheduler:quartz:2.3.2"
			dependency "org.ehcache:jcache:1.0.1"
			dependency "org.ehcache:ehcache:3.4.0"
			dependency "org.hibernate:hibernate-core-jakarta:5.6.2.Final"
			dependency "org.hibernate:hibernate-validator:7.0.1.Final"
			dependency "org.webjars:webjars-locator-core:0.48"
			dependency "org.webjars:underscorejs:1.8.3"

			dependencySet(group: 'org.apache.tomcat', version: '10.0.14') {
				entry 'tomcat-util'
				entry('tomcat-websocket') {
					exclude group: "org.apache.tomcat", name: "tomcat-servlet-api"
					exclude group: "org.apache.tomcat", name: "tomcat-websocket-api"
				}
			}
			dependencySet(group: 'org.apache.tomcat.embed', version: '10.0.14') {
				entry 'tomcat-embed-core'
				entry 'tomcat-embed-websocket'
			}
			dependencySet(group: 'io.undertow', version: '2.2.14.Final') {
				entry 'undertow-core'
				entry 'undertow-servlet-jakarta'
				entry 'undertow-websockets-jsr-jakarta'
			}

			dependency "org.eclipse.jetty:jetty-reactive-httpclient:3.0.4"
			dependency 'org.apache.httpcomponents.client5:httpclient5:5.1.2'
			dependency 'org.apache.httpcomponents.core5:httpcore5-reactive:5.1.2'
			dependency("org.apache.httpcomponents:httpclient:4.5.13") {
				exclude group: "commons-logging", name: "commons-logging"
			}
			dependencySet(group: 'com.squareup.okhttp3', version: '3.14.9') {
				entry 'okhttp'
				entry 'mockwebserver'
			}

			dependency "org.jruby:jruby:9.3.2.0"
			dependency "org.python:jython-standalone:2.7.1"
			dependency "org.mozilla:rhino:1.7.11"

			dependency("org.dom4j:dom4j:2.1.3") {
				exclude group: 'javax.xml.bind', name: "jaxb-api"
				exclude group: "jaxen", name: "jaxen"
				exclude group: "net.java.dev.msv", name: "xsdlib"
				exclude group: "pull-parser", name: "pull-parser"
				exclude group: "xpp3", name: "xpp3"
			}
			dependency("jaxen:jaxen:1.2.0") {
				exclude group: "dom4j", name: "dom4j"
			}

			dependency("junit:junit:4.13.2") {
				exclude group: "org.hamcrest", name: "hamcrest-core"
			}
			dependency("de.bechte.junit:junit-hierarchicalcontextrunner:4.12.1") {
				exclude group: "junit", name: "junit"
			}
			dependency "org.testng:testng:7.4.0"
			dependency "org.junit.support:testng-engine:1.0.1"
			dependency "org.hamcrest:hamcrest:2.1"
			dependency "org.awaitility:awaitility:3.1.6"
			dependency "org.assertj:assertj-core:3.21.0"
			dependencySet(group: 'org.xmlunit', version: '2.8.3') {
				entry 'xmlunit-assertj'
				entry('xmlunit-matchers') {
					exclude group: "org.hamcrest", name: "hamcrest-core"
				}
			}
			dependencySet(group: 'org.mockito', version: '4.1.0') {
				entry('mockito-core') {
					exclude group: "org.hamcrest", name: "hamcrest-core"
				}
				entry 'mockito-junit-jupiter'
			}
			dependency "io.mockk:mockk:1.12.1"

			dependency("net.sourceforge.htmlunit:htmlunit:2.55.0") {
				exclude group: "commons-logging", name: "commons-logging"
			}
			dependency("org.seleniumhq.selenium:htmlunit-driver:2.55.0") {
				exclude group: "commons-logging", name: "commons-logging"
			}
			dependency("org.seleniumhq.selenium:selenium-java:3.141.59") {
				exclude group: "commons-logging", name: "commons-logging"
				exclude group: "io.netty", name: "netty"
			}
			dependency "org.skyscreamer:jsonassert:1.5.0"
			dependency "com.jayway.jsonpath:json-path:2.6.0"
			dependency "org.bouncycastle:bcpkix-jdk15on:1.66"

			dependency "javax.cache:cache-api:1.1.1"
			dependency "javax.money:money-api:1.1"
			dependency "org.javamoney:moneta:1.4.2"

			dependency "jakarta.activation:jakarta.activation-api:2.0.1"
			dependency "jakarta.annotation:jakarta.annotation-api:2.0.0"
			dependency "jakarta.ejb:jakarta.ejb-api:4.0.0"
			dependency "jakarta.el:jakarta.el-api:4.0.0"
			dependency "jakarta.enterprise.concurrent:jakarta.enterprise.concurrent-api:2.0.0"
			dependency "jakarta.faces:jakarta.faces-api:3.0.0"
			dependency "jakarta.inject:jakarta.inject-api:2.0.0"
			dependency "jakarta.inject:jakarta.inject-tck:2.0.1"
			dependency "jakarta.interceptor:jakarta.interceptor-api:2.0.0"
			dependency "jakarta.jms:jakarta.jms-api:3.0.0"
			dependency "jakarta.json:jakarta.json-api:2.0.1"
			dependency "jakarta.json.bind:jakarta.json.bind-api:2.0.0"
			dependency "jakarta.mail:jakarta.mail-api:2.0.1"
			dependency "jakarta.persistence:jakarta.persistence-api:3.0.0"
			dependency "jakarta.resource:jakarta.resource-api:2.0.0"
			dependency "jakarta.servlet:jakarta.servlet-api:5.0.0"
			dependency "jakarta.servlet.jsp:jakarta.servlet.jsp-api:3.0.0"
			dependency "jakarta.servlet.jsp.jstl:jakarta.servlet.jsp.jstl-api:2.0.0"
			dependency "jakarta.transaction:jakarta.transaction-api:2.0.0"
			dependency "jakarta.validation:jakarta.validation-api:3.0.0"
			dependency "jakarta.websocket:jakarta.websocket-api:2.0.0"
			dependency "jakarta.xml.bind:jakarta.xml.bind-api:3.0.1"

			dependency "com.sun.activation:jakarta.activation:2.0.1"
			dependency "com.sun.mail:jakarta.mail:2.0.1"
			dependencySet(group: 'com.sun.xml.bind', version: '3.0.2') {
				entry 'jaxb-core'
				entry 'jaxb-impl'
				entry 'jaxb-xjc'
			}

			// Substitute for "javax.management:jmxremote_optional:1.0.1_04" which
			// is not available on Maven Central
			dependency "org.glassfish.external:opendmk_jmxremote_optional_jar:1.0-b01-ea"
			dependency "org.glassfish:jakarta.el:4.0.2"
			dependency "org.glassfish.tyrus:tyrus-container-servlet:2.0.1"
			dependency "org.eclipse.persistence:org.eclipse.persistence.jpa:3.0.2"
		}
		generatedPomCustomization {
			enabled = false
		}
		resolutionStrategy {
			cacheChangingModulesFor 0, "seconds"
		}
		repositories {
			mavenCentral()
			maven { url "https://repo.spring.io/libs-spring-framework-build" }
			maven { url "https://repo.spring.io/snapshot" } // reactor
		}
	}
	configurations.all {
		resolutionStrategy {
			cacheChangingModulesFor 0, "seconds"
			cacheDynamicVersionsFor 0, "seconds"
		}
	}
}

configure([rootProject] + javaProjects) { project ->
	group = "org.springframework"

	apply plugin: "java"
	apply plugin: "java-test-fixtures"
	apply plugin: "checkstyle"
	apply plugin: 'org.springframework.build.compile'
	apply from: "${rootDir}/gradle/toolchains.gradle"
	apply from: "${rootDir}/gradle/ide.gradle"

	pluginManager.withPlugin("kotlin") {
		apply plugin: "org.jetbrains.dokka"
		apply from: "${rootDir}/gradle/docs-dokka.gradle"

		compileKotlin {
			kotlinOptions {
				languageVersion = "1.6"
				apiVersion = "1.6"
				freeCompilerArgs = ["-Xjsr305=strict", "-Xsuppress-version-warnings", "-Xopt-in=kotlin.RequiresOptIn"]
				allWarningsAsErrors = true
			}
		}
		compileTestKotlin {
			kotlinOptions {
				freeCompilerArgs = ["-Xjsr305=strict"]
			}
		}
	}

	test {
		useJUnitPlatform()
		include(["**/*Tests.class", "**/*Test.class"])
		systemProperty("java.awt.headless", "true")
		systemProperty("testGroups", project.properties.get("testGroups"))
		systemProperty("io.netty.leakDetection.level", "paranoid")
	}

	checkstyle {
		toolVersion = "9.2"
		configDirectory.set(rootProject.file("src/checkstyle"))
	}

	dependencies {
		testImplementation("org.junit.jupiter:junit-jupiter-api")
		testImplementation("org.junit.jupiter:junit-jupiter-params")
		testImplementation("org.junit.platform:junit-platform-suite-api")
		testImplementation("org.mockito:mockito-core")
		testImplementation("org.mockito:mockito-junit-jupiter")
		testImplementation("io.mockk:mockk")
		testImplementation("org.assertj:assertj-core")
		// Pull in the latest JUnit 5 Launcher API to ensure proper support in IDEs.
		testRuntimeOnly("org.junit.jupiter:junit-jupiter-engine")
		testRuntimeOnly("org.junit.platform:junit-platform-launcher")
		testRuntimeOnly("org.junit.platform:junit-platform-suite-engine")
		testRuntimeOnly("org.apache.logging.log4j:log4j-core")
		testRuntimeOnly("org.apache.logging.log4j:log4j-jul")
		testRuntimeOnly("org.apache.logging.log4j:log4j-slf4j-impl")
		// JSR-305 only used for non-required meta-annotations
		compileOnly("com.google.code.findbugs:jsr305")
		testCompileOnly("com.google.code.findbugs:jsr305")
		checkstyle("io.spring.javaformat:spring-javaformat-checkstyle:0.0.29")
	}

	ext.javadocLinks = [
			"https://docs.oracle.com/en/java/javase/17/docs/api/",
			"https://jakarta.ee/specifications/platform/9/apidocs/",
			"https://docs.oracle.com/cd/E13222_01/wls/docs90/javadocs/",  // CommonJ
			"https://www.ibm.com/docs/api/v1/content/SSEQTP_8.5.5/com.ibm.websphere.javadoc.doc/web/apidocs/",
			"https://www.eclipse.org/aspectj/doc/released/aspectj5rt-api/",
			"https://www.quartz-scheduler.org/api/2.3.0/",
			"https://fasterxml.github.io/jackson-core/javadoc/2.10/",
			"https://fasterxml.github.io/jackson-databind/javadoc/2.10/",
			"https://fasterxml.github.io/jackson-dataformat-xml/javadoc/2.10/",
			"https://hc.apache.org/httpcomponents-client-5.1.x/current/httpclient5/apidocs/",
			"https://projectreactor.io/docs/test/release/api/",
			"https://junit.org/junit4/javadoc/4.13.2/",
			// TODO Uncomment link to JUnit 5 docs once we have sorted out
			// the following warning in the build.
			//
			// warning: The code being documented uses packages in the unnamed module, but the packages defined in https://junit.org/junit5/docs/5.8.1/api/ are in named modules.
			//
			// "https://junit.org/junit5/docs/5.8.2/api/",
			"https://www.reactive-streams.org/reactive-streams-1.0.3-javadoc/",
			"https://javadoc.io/static/io.rsocket/rsocket-core/1.1.1/",
			"https://r2dbc.io/spec/0.8.5.RELEASE/api/"
	] as String[]
}

configure(moduleProjects) { project ->
	apply from: "${rootDir}/gradle/spring-module.gradle"
}

configure(rootProject) {
	description = "Spring Framework"

	apply plugin: "groovy"
	apply plugin: "kotlin"
	apply plugin: "io.spring.nohttp"
	apply plugin: 'org.springframework.build.api-diff'
	apply from: "${rootDir}/gradle/publications.gradle"
	apply from: "${rootDir}/gradle/docs.gradle"

	nohttp {
		source.exclude "**/test-output/**"
		allowlistFile = project.file("src/nohttp/allowlist.lines")
		def rootPath = file(rootDir).toPath()
		def projectDirs = allprojects.collect { it.projectDir } + "${rootDir}/buildSrc"
		projectDirs.forEach { dir ->
			[ 'bin', 'build', 'out', '.settings' ]
				.collect { rootPath.relativize(new File(dir, it).toPath()) }
				.forEach { source.exclude "$it/**" }
			[ '.classpath', '.project' ]
				.collect { rootPath.relativize(new File(dir, it).toPath()) }
				.forEach { source.exclude "$it" }
		}
	}

	publishing {
		publications {
			mavenJava(MavenPublication) {
				artifact docsZip
				artifact schemaZip
				artifact distZip
			}
		}
	}
}<|MERGE_RESOLUTION|>--- conflicted
+++ resolved
@@ -86,13 +86,8 @@
 			dependency "org.ogce:xpp3:1.1.6"
 			dependency "org.yaml:snakeyaml:1.30"
 
-<<<<<<< HEAD
-			dependency "com.h2database:h2:1.4.200"
+			dependency "com.h2database:h2:2.0.206"
 			dependency "com.github.ben-manes.caffeine:caffeine:3.0.5"
-=======
-			dependency "com.h2database:h2:2.0.206"
-			dependency "com.github.ben-manes.caffeine:caffeine:2.9.3"
->>>>>>> 54bdab45
 			dependency "com.github.librepdf:openpdf:1.3.26"
 			dependency "com.rometools:rome:1.16.0"
 			dependency "commons-io:commons-io:2.11.0"
